//
// Copyright © 2024 Agora
// This file is part of TEN Framework, an open source project.
// Licensed under the Apache License, Version 2.0, with certain conditions.
// Refer to the "LICENSE" file in the root directory for more information.
//
#include "include_internal/ten_runtime/msg/cmd_base/cmd/cmd.h"

#include <stdlib.h>
#include <string.h>

#include "include_internal/ten_runtime/common/constant_str.h"
#include "include_internal/ten_runtime/msg/cmd_base/cmd/custom/cmd.h"
#include "include_internal/ten_runtime/msg/cmd_base/cmd/custom/field/field_info.h"
#include "include_internal/ten_runtime/msg/field/field_info.h"
#include "include_internal/ten_runtime/msg/msg.h"
#include "include_internal/ten_utils/value/value_path.h"
#include "include_internal/ten_utils/value/value_set.h"
#include "ten_utils/container/list.h"
#include "ten_utils/container/list_node.h"
#include "ten_utils/lib/alloc.h"
#include "ten_utils/lib/error.h"
#include "ten_utils/lib/json.h"
#include "ten_utils/lib/smart_ptr.h"
#include "ten_utils/lib/string.h"
#include "ten_utils/macro/check.h"
#include "ten_utils/value/value.h"

static void ten_raw_cmd_custom_destroy(ten_cmd_t *self) {
  TEN_ASSERT(
      self && ten_raw_msg_get_type((ten_msg_t *)self) == TEN_MSG_TYPE_CMD,
      "Should not happen.");

  ten_raw_cmd_deinit(self);
  TEN_FREE(self);
}

void ten_raw_cmd_custom_as_msg_destroy(ten_msg_t *self) {
  TEN_ASSERT(self && ten_raw_msg_get_type(self) == TEN_MSG_TYPE_CMD,
             "Should not happen.");

  ten_raw_cmd_custom_destroy((ten_cmd_t *)self);
}

static ten_cmd_t *ten_raw_cmd_custom_create_empty(void) {
  ten_cmd_t *raw_cmd = TEN_MALLOC(sizeof(ten_cmd_t));
  TEN_ASSERT(raw_cmd, "Failed to allocate memory.");

  ten_raw_cmd_init(raw_cmd, TEN_MSG_TYPE_CMD);

  return raw_cmd;
}

ten_shared_ptr_t *ten_cmd_custom_create(void) {
  return ten_shared_ptr_create(ten_raw_cmd_custom_create_empty(),
                               ten_raw_cmd_custom_destroy);
}

ten_cmd_t *ten_raw_cmd_custom_create(const char *cmd_name) {
  TEN_ASSERT(cmd_name, "Should not happen.");

  ten_cmd_t *cmd = ten_raw_cmd_custom_create_empty();
  TEN_ASSERT(cmd && ten_raw_cmd_check_integrity(cmd), "Should not happen.");

  ten_raw_msg_set_name((ten_msg_t *)cmd, cmd_name, NULL);

  return cmd;
}

<<<<<<< HEAD
static bool ten_raw_cmd_custom_init_from_json(ten_cmd_t *self, ten_json_t *json,
                                              ten_error_t *err) {
  TEN_ASSERT(self && ten_raw_cmd_check_integrity((ten_cmd_t *)self),
             "Should not happen.");
  TEN_ASSERT(json && ten_json_check_integrity(json), "Should not happen.");

  return ten_raw_cmd_custom_loop_all_fields(
      (ten_msg_t *)self, ten_raw_msg_get_one_field_from_json, json, err);
}

bool ten_raw_cmd_custom_as_msg_init_from_json(ten_msg_t *self, ten_json_t *json,
                                              ten_error_t *err) {
  TEN_ASSERT(self && ten_raw_cmd_check_integrity((ten_cmd_t *)self),
             "Should not happen.");
  TEN_ASSERT(json && ten_json_check_integrity(json), "Should not happen.");

  return ten_raw_cmd_custom_init_from_json((ten_cmd_t *)self, json, err);
}

ten_cmd_t *ten_raw_cmd_custom_create_from_json(ten_json_t *json,
                                               ten_error_t *err) {
  TEN_ASSERT(json, "Should not happen.");

  ten_cmd_t *cmd = ten_raw_cmd_custom_create_empty();
  TEN_ASSERT(cmd && ten_raw_cmd_check_integrity((ten_cmd_t *)cmd),
             "Should not happen.");

  if (!ten_raw_cmd_custom_init_from_json(cmd, json, err)) {
    ten_raw_cmd_custom_destroy(cmd);
    return NULL;
  }

  return cmd;
}

ten_msg_t *ten_raw_cmd_custom_as_msg_create_from_json(ten_json_t *json,
                                                      ten_error_t *err) {
  TEN_ASSERT(json, "Should not happen.");

  return (ten_msg_t *)ten_raw_cmd_custom_create_from_json(json, err);
=======
// This hack is only used by msgpack when serializing/deserializing the connect
// command. Eventually, we should remove this hack.
static void ten_raw_cmd_custom_to_json_msgpack_serialization_hack(
    ten_msg_t *self, ten_json_t *json) {
  TEN_ASSERT(self && ten_raw_cmd_check_integrity((ten_cmd_t *)self) &&
                 ten_raw_msg_get_type(self) == TEN_MSG_TYPE_CMD,
             "Should not happen.");
  TEN_ASSERT(json, "Should not happen.");

  ten_value_t *json_value =
      ten_raw_msg_peek_property(self, TEN_STR_MSGPACK_SERIALIZATION_HACK, NULL);
  if (json_value) {
    // If there is a 'json' attached to this custom command, add all the
    // fields in that json to the json returned.

    ten_json_t *payload_json =
        ten_json_from_string(ten_value_peek_raw_str(json_value), NULL);
    TEN_ASSERT(ten_json_check_integrity(payload_json), "Should not happen.");

    ten_json_object_update_missing(json, payload_json);

    if (ten_json_object_peek(payload_json, TEN_STR_NAME)) {
      ten_json_object_set_new(
          json, TEN_STR_NAME,
          ten_json_create_string(
              ten_json_object_peek_string(payload_json, TEN_STR_NAME)));
    }

    ten_json_destroy(payload_json);
  }
>>>>>>> dff7500b
}

ten_json_t *ten_raw_cmd_custom_to_json(ten_msg_t *self, ten_error_t *err) {
  TEN_ASSERT(self && ten_raw_cmd_check_integrity((ten_cmd_t *)self) &&
                 ten_raw_msg_get_type(self) == TEN_MSG_TYPE_CMD,
             "Should not happen.");

  ten_json_t *json = ten_json_create_object();
  TEN_ASSERT(json, "Should not happen.");

  if (!ten_raw_cmd_custom_loop_all_fields(
          self, ten_raw_msg_put_one_field_to_json, json, err)) {
    ten_json_destroy(json);
    return NULL;
  }

  return json;
}

ten_msg_t *ten_raw_cmd_custom_as_msg_clone(ten_msg_t *self,
                                           ten_list_t *excluded_field_ids) {
  TEN_ASSERT(self && ten_raw_cmd_base_check_integrity((ten_cmd_base_t *)self) &&
                 ten_raw_msg_get_type(self) == TEN_MSG_TYPE_CMD,
             "Should not happen.");

  ten_cmd_t *new_cmd = TEN_MALLOC(sizeof(ten_cmd_t));
  TEN_ASSERT(new_cmd, "Failed to allocate memory.");

  ten_raw_cmd_init(new_cmd, TEN_MSG_TYPE_CMD);

  for (size_t i = 0; i < ten_cmd_custom_fields_info_size; ++i) {
    if (excluded_field_ids) {
      bool skip = false;

      ten_list_foreach (excluded_field_ids, iter) {
        if (ten_cmd_custom_fields_info[i].field_id ==
            ten_int32_listnode_get(iter.node)) {
          skip = true;
          break;
        }
      }

      if (skip) {
        continue;
      }
    }

    ten_msg_copy_field_func_t copy_field =
        ten_cmd_custom_fields_info[i].copy_field;
    if (copy_field) {
      copy_field((ten_msg_t *)new_cmd, self, excluded_field_ids);
    }
  }

  return (ten_msg_t *)new_cmd;
}

bool ten_raw_cmd_custom_set_ten_property(ten_msg_t *self, ten_list_t *paths,
                                         ten_value_t *value, ten_error_t *err) {
  TEN_ASSERT(self && ten_raw_msg_check_integrity(self), "Invalid argument.");
  TEN_ASSERT(paths && ten_list_check_integrity(paths),
             "path should not be empty.");
  TEN_ASSERT(value && ten_value_check_integrity(value), "Invalid argument.");

  bool success = true;

  ten_error_t tmp_err;
  bool use_tmp_err = false;
  if (!err) {
    use_tmp_err = true;
    ten_error_init(&tmp_err);
    err = &tmp_err;
  }

  ten_list_foreach (paths, item_iter) {
    ten_value_path_item_t *item = ten_ptr_listnode_get(item_iter.node);
    TEN_ASSERT(item, "Invalid argument.");

    switch (item->type) {
      case TEN_VALUE_PATH_ITEM_TYPE_OBJECT_ITEM: {
        if (!strcmp(TEN_STR_NAME,
                    ten_string_get_raw_str(&item->obj_item_str))) {
          if (ten_value_is_string(value)) {
            ten_value_set_string_with_size(
                &self->name, ten_value_peek_raw_str(value),
                strlen(ten_value_peek_raw_str(value)));
            success = true;
          } else {
            success = false;
          }
        }
        break;
      }

      default:
        break;
    }
  }

  if (use_tmp_err) {
    ten_error_deinit(&tmp_err);
  }

  return success;
}

bool ten_raw_cmd_custom_loop_all_fields(ten_msg_t *self,
                                        ten_raw_msg_process_one_field_func_t cb,
                                        void *user_data, ten_error_t *err) {
  TEN_ASSERT(self && ten_raw_cmd_check_integrity((ten_cmd_t *)self) && cb,
             "Should not happen.");

  for (size_t i = 0; i < ten_cmd_custom_fields_info_size; ++i) {
    ten_msg_process_field_func_t process_field =
        ten_cmd_custom_fields_info[i].process_field;
    if (process_field) {
      if (!process_field(self, cb, user_data, err)) {
        return false;
      }
    }
  }

  return true;
}<|MERGE_RESOLUTION|>--- conflicted
+++ resolved
@@ -65,81 +65,6 @@
   ten_raw_msg_set_name((ten_msg_t *)cmd, cmd_name, NULL);
 
   return cmd;
-}
-
-<<<<<<< HEAD
-static bool ten_raw_cmd_custom_init_from_json(ten_cmd_t *self, ten_json_t *json,
-                                              ten_error_t *err) {
-  TEN_ASSERT(self && ten_raw_cmd_check_integrity((ten_cmd_t *)self),
-             "Should not happen.");
-  TEN_ASSERT(json && ten_json_check_integrity(json), "Should not happen.");
-
-  return ten_raw_cmd_custom_loop_all_fields(
-      (ten_msg_t *)self, ten_raw_msg_get_one_field_from_json, json, err);
-}
-
-bool ten_raw_cmd_custom_as_msg_init_from_json(ten_msg_t *self, ten_json_t *json,
-                                              ten_error_t *err) {
-  TEN_ASSERT(self && ten_raw_cmd_check_integrity((ten_cmd_t *)self),
-             "Should not happen.");
-  TEN_ASSERT(json && ten_json_check_integrity(json), "Should not happen.");
-
-  return ten_raw_cmd_custom_init_from_json((ten_cmd_t *)self, json, err);
-}
-
-ten_cmd_t *ten_raw_cmd_custom_create_from_json(ten_json_t *json,
-                                               ten_error_t *err) {
-  TEN_ASSERT(json, "Should not happen.");
-
-  ten_cmd_t *cmd = ten_raw_cmd_custom_create_empty();
-  TEN_ASSERT(cmd && ten_raw_cmd_check_integrity((ten_cmd_t *)cmd),
-             "Should not happen.");
-
-  if (!ten_raw_cmd_custom_init_from_json(cmd, json, err)) {
-    ten_raw_cmd_custom_destroy(cmd);
-    return NULL;
-  }
-
-  return cmd;
-}
-
-ten_msg_t *ten_raw_cmd_custom_as_msg_create_from_json(ten_json_t *json,
-                                                      ten_error_t *err) {
-  TEN_ASSERT(json, "Should not happen.");
-
-  return (ten_msg_t *)ten_raw_cmd_custom_create_from_json(json, err);
-=======
-// This hack is only used by msgpack when serializing/deserializing the connect
-// command. Eventually, we should remove this hack.
-static void ten_raw_cmd_custom_to_json_msgpack_serialization_hack(
-    ten_msg_t *self, ten_json_t *json) {
-  TEN_ASSERT(self && ten_raw_cmd_check_integrity((ten_cmd_t *)self) &&
-                 ten_raw_msg_get_type(self) == TEN_MSG_TYPE_CMD,
-             "Should not happen.");
-  TEN_ASSERT(json, "Should not happen.");
-
-  ten_value_t *json_value =
-      ten_raw_msg_peek_property(self, TEN_STR_MSGPACK_SERIALIZATION_HACK, NULL);
-  if (json_value) {
-    // If there is a 'json' attached to this custom command, add all the
-    // fields in that json to the json returned.
-
-    ten_json_t *payload_json =
-        ten_json_from_string(ten_value_peek_raw_str(json_value), NULL);
-    TEN_ASSERT(ten_json_check_integrity(payload_json), "Should not happen.");
-
-    ten_json_object_update_missing(json, payload_json);
-
-    if (ten_json_object_peek(payload_json, TEN_STR_NAME)) {
-      ten_json_object_set_new(
-          json, TEN_STR_NAME,
-          ten_json_create_string(
-              ten_json_object_peek_string(payload_json, TEN_STR_NAME)));
-    }
-
-    ten_json_destroy(payload_json);
-  }
->>>>>>> dff7500b
 }
 
 ten_json_t *ten_raw_cmd_custom_to_json(ten_msg_t *self, ten_error_t *err) {
