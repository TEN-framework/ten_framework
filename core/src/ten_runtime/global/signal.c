//
// Copyright © 2025 Agora
// This file is part of TEN Framework, an open source project.
// Licensed under the Apache License, Version 2.0, with certain conditions.
// Refer to the "LICENSE" file in the root directory for more information.
//
#include "include_internal/ten_runtime/global/signal.h"

#include <assert.h>
#include <signal.h>
#include <stddef.h>
#include <stdio.h>
#include <string.h>

#if !defined(OS_WINDOWS)
#include <execinfo.h>
#include <pthread.h>
#include <unistd.h>
#endif

#include "include_internal/ten_runtime/app/close.h"
#include "include_internal/ten_runtime/global/global.h"
#include "include_internal/ten_utils/log/log.h"
#include "ten_runtime/app/app.h"
#include "ten_utils/container/list.h"
#include "ten_utils/container/list_node_ptr.h"
#include "ten_utils/macro/mark.h"
#include "ten_utils/sanitizer/memory_check.h"

#if !defined(OS_WINDOWS)

// Global variable to count SIGINT signals.
static volatile sig_atomic_t sigint_count = 0;

/**
 * @brief Ignores SIGPIPE signals to prevent program termination when writing to
 * closed sockets.
 *
 * SIGPIPE is generated when a process attempts to write to a pipe or socket
 * whose reading end has been closed. By default, this signal terminates the
 * process.
 *
 * This function sets up a signal handler that ignores SIGPIPE signals, allowing
 * the write operations to fail with EPIPE error instead of terminating the
 * process. This is particularly important for network applications.
 *
 * Reference: https://github.com/joyent/libuv/issues/1254
 */
static void ten_global_ignore_sigpipe(void) {
  struct sigaction act;
  memset(&act, 0, sizeof(act));

  act.sa_flags = 0;
  act.sa_handler = SIG_IGN;   // Set handler to ignore the signal.
  sigemptyset(&act.sa_mask);  // Initialize signal set to empty.

  if (sigaction(SIGPIPE, &act, NULL) < 0) {
    (void)dprintf(STDERR_FILENO, "Failed to ignore SIGPIPE.\n");

    assert(0 && "Should not happen.");

    // NOLINTNEXTLINE(concurrency-mt-unsafe)
    exit(EXIT_FAILURE);
  }
}

/**
 * @brief Handler for SIGINT and SIGTERM signals.
 */
static void ten_global_sigint_sigterm_handler(int signo,
                                              TEN_UNUSED siginfo_t *info,
                                              TEN_UNUSED void *context) {
  (void)dprintf(STDERR_FILENO, "Received SIGINT/SIGTERM (%d)\n", signo);

  ten_mutex_lock(g_apps_mutex);

  ten_list_foreach (&g_apps, iter) {
    ten_app_t *app = ten_ptr_listnode_get(iter.node);
    assert(app && "Invalid argument.");

    ten_app_close(app, NULL);
  }

  ten_mutex_unlock(g_apps_mutex);

  sigint_count++;
  if (sigint_count >= 2) {
    (void)dprintf(STDERR_FILENO,
                  "Received SIGINT/SIGTERM (%d) twice, exit directly\n", signo);

    // NOLINTNEXTLINE(concurrency-mt-unsafe)
    exit(EXIT_FAILURE);
  }
}

/**
 * @brief Handler for SIGUSR1 signal.
 */
static void ten_global_sigusr1_handler(int signo, TEN_UNUSED siginfo_t *info,
                                       TEN_UNUSED void *context) {
  (void)dprintf(STDERR_FILENO, "Received SIGUSR1 (%d)\n", signo);

  ten_sanitizer_memory_record_dump();
}

/**
 * @brief Handler for SIGSEGV signal.
 */
static void ten_global_sigsegv_handler(TEN_UNUSED int signo, siginfo_t *info,
                                       TEN_UNUSED void *context) {
  const int MAX_FRAMES = 50;
  void *array[MAX_FRAMES];

  // Log crash details.
  (void)dprintf(STDERR_FILENO,
                "Segmentation fault (SIGSEGV) detected in thread 0x%lx at "
                "address: %p\n",
                (unsigned long)pthread_self(),
                info->si_addr ? info->si_addr : "(nil)");

  // Capture backtrace.
  int size = backtrace(array, MAX_FRAMES);
  char **symbols = backtrace_symbols(array, size);

  if (symbols != NULL) {
    // Print backtrace to log.
    (void)dprintf(STDERR_FILENO, "======= Backtrace (%d frames) =======\n",
                  size);
    for (int i = 0; i < size; i++) {
      (void)dprintf(STDERR_FILENO, "#%d: %s\n", i, symbols[i]);
    }

    free((void *)symbols);
  } else {
    (void)dprintf(STDERR_FILENO, "Failed to get backtrace symbols\n");
  }

<<<<<<< HEAD
  if (signo == SIGHUP) {
    // 由于global log在unload
    ten_log_global_reload();
  }
=======
  // For high reliability, we can also dump directly to file descriptor.
  (void)dprintf(STDERR_FILENO, "===================================\n");
  (void)dprintf(STDERR_FILENO, "Writing raw backtrace to stderr\n");
  backtrace_symbols_fd(array, size, STDERR_FILENO);

  (void)dprintf(STDERR_FILENO, "===================================\n");
  (void)dprintf(STDERR_FILENO, "Writing ten backtrace to stderr\n");
  ten_backtrace_dump_global(0);

  // Exit after a short delay to allow logs to be written.
  usleep(1 * 1000000);  // 1 seconds.

  _exit(EXIT_FAILURE);
>>>>>>> ef3c7a93
}

// The alternate stack size.
#define ALT_STACK_SIZE (unsigned long)(1024 * 1024)

void *g_alt_stack = NULL;

void ten_global_signal_alt_stack_create(void) {
  assert(!g_alt_stack && "Should not happen.");

  g_alt_stack = malloc(ALT_STACK_SIZE);
  assert(g_alt_stack && "Failed to allocate alternate stack.");
}

void ten_global_signal_alt_stack_destroy(void) {
  assert(g_alt_stack && "Should not happen.");

  free(g_alt_stack);
}

/**
 * @brief Setup a specific signal handler with common configuration.
 *
 * @param signo Signal number to handle.
 * @param handler Signal handler function.
 * @param act Pointer to the sigaction structure with pre-configured flags.
 * @return 0 on success, -1 on failure.
 */
static int setup_signal_handler(int signo,
                                void (*handler)(int, siginfo_t *, void *),
                                struct sigaction *act) {
  act->sa_sigaction = handler;
  return sigaction(signo, act, NULL);
}

// Setup signal handlers for various signals.
static void ten_global_setup_sig_handler(void) {
  struct sigaction act;
  memset(&act, 0, sizeof(act));

  // SA_SIGINFO flag allows the signal handler to receive additional
  // information.
  act.sa_flags = SA_SIGINFO;

  // Configure alternate stack for signal handling.
  stack_t ss;
  ss.ss_sp = g_alt_stack;
  if (ss.ss_sp == NULL) {
    (void)dprintf(STDERR_FILENO,
                  "Failed to allocate alternate stack for signal handling\n");

    // NOLINTNEXTLINE(concurrency-mt-unsafe)
    exit(EXIT_FAILURE);
  }

  ss.ss_size = ALT_STACK_SIZE;
  ss.ss_flags = 0;
  if (sigaltstack(&ss, NULL) == -1) {
    perror("sigaltstack");

    // NOLINTNEXTLINE(concurrency-mt-unsafe)
    exit(EXIT_FAILURE);
  }

  // SA_ONSTACK flag ensures the signal handler uses the alternate stack.
  act.sa_flags |= SA_ONSTACK;

  // Install handlers for each signal type.
  if (0 !=
      setup_signal_handler(SIGINT, ten_global_sigint_sigterm_handler, &act)) {
    (void)dprintf(STDERR_FILENO, "Failed to install SIGINT handler\n");

    // NOLINTNEXTLINE(concurrency-mt-unsafe)
    exit(EXIT_FAILURE);
  }

  if (0 !=
      setup_signal_handler(SIGTERM, ten_global_sigint_sigterm_handler, &act)) {
    (void)dprintf(STDERR_FILENO, "Failed to install SIGTERM handler\n");

    // NOLINTNEXTLINE(concurrency-mt-unsafe)
    exit(EXIT_FAILURE);
  }

  if (0 != setup_signal_handler(SIGUSR1, ten_global_sigusr1_handler, &act)) {
    (void)dprintf(STDERR_FILENO, "Failed to install SIGUSR1 handler\n");

    // NOLINTNEXTLINE(concurrency-mt-unsafe)
    exit(EXIT_FAILURE);
  }

  if (0 != setup_signal_handler(SIGSEGV, ten_global_sigsegv_handler, &act)) {
    (void)dprintf(STDERR_FILENO, "Failed to install SIGSEGV handler\n");

    // NOLINTNEXTLINE(concurrency-mt-unsafe)
    exit(EXIT_FAILURE);
  }

  if (0 != sigaction(SIGHUP, &act, NULL)) {
    TEN_LOGF("Failed to install SIGHUP handler.");
    // NOLINTNEXTLINE(concurrency-mt-unsafe)
    exit(EXIT_FAILURE);
  }
}

void ten_global_setup_signal_stuff(void) {
  // NOLINTNEXTLINE(concurrency-mt-unsafe)
  const char *disable_signal_trap = getenv("TEN_DISABLE_SIGNAL_TRAP");
  if (disable_signal_trap && !strcmp(disable_signal_trap, "true")) {
    // No trap signal, for nodejs / python / java bindings.
  } else {
    ten_global_ignore_sigpipe();
    ten_global_setup_sig_handler();
  }
}

#else

#include <windows.h>

static volatile LONG ctrl_c_count = 0;

/**
 * @brief Exception filter for handling access violations (segmentation faults).
 */
LONG WINAPI TenUnhandledExceptionFilter(EXCEPTION_POINTERS *ExceptionInfo) {
  // Only handle access violations (segmentation faults).
  if (ExceptionInfo->ExceptionRecord->ExceptionCode ==
      EXCEPTION_ACCESS_VIOLATION) {
    (void)fprintf(
        stderr,
        "Access violation (segmentation fault) detected in thread 0x%lx at "
        "address: 0x%p\n",
        GetCurrentThreadId(),
        (void *)ExceptionInfo->ExceptionRecord->ExceptionInformation[1]);

    (void)fprintf(stderr, "Fault type: %s memory\n",
                  ExceptionInfo->ExceptionRecord->ExceptionInformation[0]
                      ? "writing to"
                      : "reading from");

    (void)fprintf(stderr, "===================================\n");
    ten_backtrace_dump_global(0);

    // Allow for logs to be written before exiting.
    Sleep(1000);  // 1 second

    return EXCEPTION_EXECUTE_HANDLER;  // This will terminate the process.
  }

  return EXCEPTION_CONTINUE_SEARCH;  // Pass to the next handler.
}

BOOL WINAPI ConsoleHandler(DWORD dwCtrlType) {
  switch (dwCtrlType) {
  case CTRL_C_EVENT:
  case CTRL_BREAK_EVENT:
    (void)fprintf(stderr, "Received CTRL+C/CTRL+BREAK\n");

    ten_mutex_lock(g_apps_mutex);

    ten_list_foreach (&g_apps, iter) {
      ten_app_t *app = ten_ptr_listnode_get(iter.node);
      assert(app && "Invalid argument.");

      ten_app_close(app, NULL);
    }

    ten_mutex_unlock(g_apps_mutex);

    ctrl_c_count++;
    if (ctrl_c_count >= 2) {
      (void)fprintf(stderr,
                    "Received CTRL+C/CTRL+BREAK twice, exit directly\n");

      // NOLINTNEXTLINE(concurrency-mt-unsafe)
      exit(EXIT_FAILURE);
    }
    return TRUE;  // Signal has been handled.

  default:
    return FALSE;  // Signal has _not_ been handled.
  }
}

void ten_global_setup_signal_stuff(void) {
  // NOLINTNEXTLINE(concurrency-mt-unsafe)
  const char *disable_signal_trap = getenv("TEN_DISABLE_SIGNAL_TRAP");
  if (disable_signal_trap && !strcmp(disable_signal_trap, "true")) {
    // No trap signal, for nodejs / python / java bindings
  } else {
    // Register console handler for CTRL+C and CTRL+BREAK.
    if (!SetConsoleCtrlHandler(ConsoleHandler, TRUE)) {
      (void)fprintf(stderr, "Failed to set control handler\n");

      // NOLINTNEXTLINE(concurrency-mt-unsafe)
      exit(EXIT_FAILURE);
    }

    // Register exception handler for access violations (segmentation faults).
    SetUnhandledExceptionFilter(TenUnhandledExceptionFilter);
  }
}

#endif<|MERGE_RESOLUTION|>--- conflicted
+++ resolved
@@ -91,6 +91,11 @@
     // NOLINTNEXTLINE(concurrency-mt-unsafe)
     exit(EXIT_FAILURE);
   }
+
+  if (signo == SIGHUP) {
+    // 由于global log在unload
+    ten_log_global_reload();
+  }
 }
 
 /**
@@ -135,12 +140,6 @@
     (void)dprintf(STDERR_FILENO, "Failed to get backtrace symbols\n");
   }
 
-<<<<<<< HEAD
-  if (signo == SIGHUP) {
-    // 由于global log在unload
-    ten_log_global_reload();
-  }
-=======
   // For high reliability, we can also dump directly to file descriptor.
   (void)dprintf(STDERR_FILENO, "===================================\n");
   (void)dprintf(STDERR_FILENO, "Writing raw backtrace to stderr\n");
@@ -154,7 +153,6 @@
   usleep(1 * 1000000);  // 1 seconds.
 
   _exit(EXIT_FAILURE);
->>>>>>> ef3c7a93
 }
 
 // The alternate stack size.
