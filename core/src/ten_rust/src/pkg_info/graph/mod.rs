//
// Copyright © 2024 Agora
// This file is part of TEN Framework, an open source project.
// Licensed under the Apache License, Version 2.0, with certain conditions.
// Refer to the "LICENSE" file in the root directory for more information.
//
mod check;

use std::{collections::HashMap, str::FromStr};

use anyhow::Result;
use serde::{Deserialize, Serialize};

use super::{pkg_type::PkgType, PkgInfo};
use crate::pkg_info::localhost;

#[derive(Serialize, Deserialize, Debug, Clone)]
pub struct Graph {
    // It's invalid that a graph does not contain any nodes.
    pub nodes: Vec<GraphNode>,

    #[serde(skip_serializing_if = "Option::is_none")]
    pub connections: Option<Vec<GraphConnection>>,
}

impl FromStr for Graph {
    type Err = anyhow::Error;

    fn from_str(s: &str) -> Result<Self, Self::Err> {
        let mut graph: Graph = serde_json::from_str(s)?;

        graph.validate_and_complete()?;

        // Return the parsed data.
        Ok(graph)
    }
}

impl Graph {
    pub fn validate_and_complete(&mut self) -> Result<()> {
        let mut nodes_have_declared_app = 0;

        for (idx, node) in &mut self.nodes.iter_mut().enumerate() {
            node.validate_and_complete()
                .map_err(|e| anyhow::anyhow!("nodes[{}]: {}", idx, e))?;
            if node.get_app_uri() != localhost() {
                nodes_have_declared_app += 1;
            }
        }

        if nodes_have_declared_app != 0
            && nodes_have_declared_app != self.nodes.len()
        {
            return Err(anyhow::anyhow!("Either all nodes should have 'app' declared, or none should, but not a mix of both."));
        }

        if let Some(connections) = &mut self.connections {
            for (idx, connection) in connections.iter_mut().enumerate() {
                connection
                    .validate_and_complete(nodes_have_declared_app > 0)
                    .map_err(|e| {
                        anyhow::anyhow!("connections[{}].{}", idx, e)
                    })?;
            }
        }

        Ok(())
    }

    pub fn check(
        &self,
        existed_pkgs_of_all_apps: &HashMap<String, Vec<PkgInfo>>,
    ) -> Result<()> {
        self.check_if_nodes_duplicated()?;
        self.check_if_extensions_used_in_connections_have_defined_in_nodes()?;
<<<<<<< HEAD
        self.check_if_nodes_have_installed(existed_pkgs_of_all_apps, false)?;
        self.check_connections_compatible(existed_pkgs_of_all_apps, false)?;

        Ok(())
    }

    pub fn check_for_single_app(
        &self,
        existed_pkgs_of_app: &HashMap<String, Vec<PkgInfo>>,
    ) -> Result<()> {
        assert!(existed_pkgs_of_app.len() == 1);

        self.check_if_nodes_duplicated()?;
        self.check_if_extensions_used_in_connections_have_defined_in_nodes()?;
        self.check_if_nodes_have_installed(existed_pkgs_of_app, true)?;

        // In a single app, there is no information about pkg_info of other
        // apps, neither the message schemas.
        self.check_connections_compatible(existed_pkgs_of_app, true)?;
=======
        self.check_if_nodes_have_installed(existed_pkgs_of_all_apps)?;
        self.check_connections_compatible(existed_pkgs_of_all_apps)?;
        self.check_extension_uniqueness_in_connections()?;
        self.check_message_names()?;
>>>>>>> 47fb3044

        Ok(())
    }
}

#[derive(Serialize, Deserialize, Debug, Clone)]
pub struct GraphNode {
    #[serde(rename = "type")]
    pub node_type: PkgType,
    pub name: String,
    pub addon: String,

    // extension group node does not contain extension_group field.
    #[serde(skip_serializing_if = "Option::is_none")]
    pub extension_group: Option<String>,

    #[serde(skip_serializing_if = "is_app_default_loc_or_none")]
    pub app: Option<String>,

    #[serde(skip_serializing_if = "Option::is_none")]
    pub property: Option<serde_json::Value>,
}

impl GraphNode {
    fn validate_and_complete(&mut self) -> Result<()> {
        // extension node must specify extension_group name.
        if self.node_type == PkgType::Extension
            && self.extension_group.is_none()
        {
            return Err(anyhow::anyhow!(
                "Node '{}' of type 'extension' must have an 'extension_group' defined.",
                self.name
            ));
        }

        if let Some(app) = &self.app {
            if app.as_str() == localhost() {
                return Err(anyhow::anyhow!(
                    "the app uri should be some string other than 'localhost'"
                ));
            }
        } else {
            self.app = Some(localhost().to_string());
        }

        Ok(())
    }

    pub fn get_app_uri(&self) -> &str {
        // The 'app' should be assigned after 'validate_and_complete' is called,
        // so it should not be None.
        self.app.as_ref().unwrap().as_str()
    }
}

#[derive(Serialize, Deserialize, Debug, Clone)]
pub struct GraphConnection {
    #[serde(skip_serializing_if = "is_app_default_loc_or_none")]
    pub app: Option<String>,

    pub extension_group: String,
    pub extension: String,

    #[serde(skip_serializing_if = "Option::is_none")]
    pub cmd: Option<Vec<GraphMessageFlow>>,
    #[serde(skip_serializing_if = "Option::is_none")]
    pub data: Option<Vec<GraphMessageFlow>>,
    #[serde(skip_serializing_if = "Option::is_none")]
    pub audio_frame: Option<Vec<GraphMessageFlow>>,
    #[serde(skip_serializing_if = "Option::is_none")]
    pub video_frame: Option<Vec<GraphMessageFlow>>,
}

impl GraphConnection {
    fn validate_and_complete(
        &mut self,
        is_app_declared_in_nodes: bool,
    ) -> Result<()> {
        if let Some(app) = &self.app {
            if !is_app_declared_in_nodes {
                return Err(anyhow::anyhow!("the 'app' should not be declared, as not any node has declared it"));
            }

            if app.as_str() == localhost() {
                return Err(anyhow::anyhow!(
                    "the app uri should be some string other than 'localhost'"
                ));
            }
        } else {
            if is_app_declared_in_nodes {
                return Err(anyhow::anyhow!("the 'app' can not be none, as it has been declared in nodes."));
            }

            self.app = Some(localhost().to_string());
        }

        if let Some(cmd) = &mut self.cmd {
            for (idx, cmd_flow) in cmd.iter_mut().enumerate() {
                cmd_flow
                    .validate_and_complete(is_app_declared_in_nodes)
                    .map_err(|e| anyhow::anyhow!("cmd[{}].{}", idx, e))?;
            }
        }

        if let Some(data) = &mut self.data {
            for (idx, data_flow) in data.iter_mut().enumerate() {
                data_flow
                    .validate_and_complete(is_app_declared_in_nodes)
                    .map_err(|e| anyhow::anyhow!("data[{}].{}", idx, e))?;
            }
        }

        if let Some(audio_frame) = &mut self.audio_frame {
            for (idx, audio_flow) in audio_frame.iter_mut().enumerate() {
                audio_flow
                    .validate_and_complete(is_app_declared_in_nodes)
                    .map_err(|e| {
                        anyhow::anyhow!("audio_frame[{}].{}", idx, e)
                    })?;
            }
        }

        if let Some(video_frame) = &mut self.video_frame {
            for (idx, video_flow) in video_frame.iter_mut().enumerate() {
                video_flow
                    .validate_and_complete(is_app_declared_in_nodes)
                    .map_err(|e| {
                        anyhow::anyhow!("video_frame[{}].{}", idx, e)
                    })?;
            }
        }

        Ok(())
    }

    pub fn get_app_uri(&self) -> &str {
        self.app.as_ref().unwrap().as_str()
    }
}

#[derive(Serialize, Deserialize, Debug, Clone)]
pub struct GraphMessageFlow {
    pub name: String,
    pub dest: Vec<GraphDestination>,
}

impl GraphMessageFlow {
    fn validate_and_complete(
        &mut self,
        is_app_declared_in_nodes: bool,
    ) -> Result<()> {
        for (idx, dest) in &mut self.dest.iter_mut().enumerate() {
            dest.validate_and_complete(is_app_declared_in_nodes)
                .map_err(|e| anyhow::anyhow!("dest[{}]: {}", idx, e))?;
        }

        Ok(())
    }
}

#[derive(Serialize, Deserialize, Debug, Clone)]
pub struct GraphDestination {
    #[serde(skip_serializing_if = "is_app_default_loc_or_none")]
    pub app: Option<String>,

    pub extension_group: String,
    pub extension: String,
}

impl GraphDestination {
    fn validate_and_complete(
        &mut self,
        is_app_declared_in_nodes: bool,
    ) -> Result<()> {
        if let Some(app) = &self.app {
            if !is_app_declared_in_nodes {
                return Err(anyhow::anyhow!("the 'app' should not be declared, as not any node has declared it"));
            }

            if app.as_str() == localhost() {
                return Err(anyhow::anyhow!(
                    "the app uri should be some string other than 'localhost'"
                ));
            }
        } else {
            if is_app_declared_in_nodes {
                return Err(anyhow::anyhow!("the 'app' can not be none, as it has been declared in nodes."));
            }

            self.app = Some(localhost().to_string());
        }

        Ok(())
    }

    pub fn get_app_uri(&self) -> &str {
        self.app.as_ref().unwrap().as_str()
    }
}

pub fn is_app_default_loc_or_none(app: &Option<String>) -> bool {
    app.is_none() || app.as_ref().unwrap().as_str() == localhost()
}

#[cfg(test)]
mod tests {
    use std::str::FromStr;

    use crate::pkg_info::property::Property;

    use super::*;

    #[test]
    fn test_predefined_graph_has_no_extensions() {
        let property_str =
            include_str!("test_data_embed/predefined_graph_no_extensions.json");
        let property: Property = Property::from_str(property_str).unwrap();
        let ten = property._ten.as_ref().unwrap();
        let predefined_graph =
            ten.predefined_graphs.as_ref().unwrap().first().unwrap();
        let graph = &predefined_graph.graph;
        let result = graph.check_if_nodes_duplicated();
        assert!(result.is_err());
        println!("Error: {:?}", result.err().unwrap());
    }

    #[test]
    fn test_predefined_graph_has_extension_duplicated() {
        let property_str = include_str!(
            "test_data_embed/predefined_graph_has_duplicated_extension.json"
        );
        let property: Property = Property::from_str(property_str).unwrap();
        let ten = property._ten.as_ref().unwrap();
        let predefined_graph =
            ten.predefined_graphs.as_ref().unwrap().first().unwrap();
        let graph = &predefined_graph.graph;
        let result = graph.check_if_nodes_duplicated();
        assert!(result.is_err());
        println!("Error: {:?}", result.err().unwrap());
    }

    #[test]
    fn test_start_graph_cmd_has_extension_duplicated() {
        let cmd_str = include_str!(
            "test_data_embed/start_graph_cmd_has_duplicated_extension.json"
        );

        let graph: Graph = Graph::from_str(cmd_str).unwrap();
        let result = graph.check_if_nodes_duplicated();
        assert!(result.is_err());
        println!("Error: {:?}", result.err().unwrap());
    }

    #[test]
    fn test_predefined_graph_connection_src_not_found() {
        let property_str = include_str!(
            "test_data_embed/predefined_graph_connection_src_not_found.json"
        );
        let property: Property = Property::from_str(property_str).unwrap();
        let ten = property._ten.as_ref().unwrap();
        let predefined_graph =
            ten.predefined_graphs.as_ref().unwrap().first().unwrap();

        let graph = &predefined_graph.graph;
        let result = graph
            .check_if_extensions_used_in_connections_have_defined_in_nodes();
        assert!(result.is_err());
        println!("Error: {:?}", result.err().unwrap());
    }

    #[test]
    fn test_predefined_graph_connection_dest_not_found() {
        let property_str = include_str!(
            "test_data_embed/predefined_graph_connection_dest_not_found.json"
        );
        let property: Property = Property::from_str(property_str).unwrap();
        let ten = property._ten.as_ref().unwrap();
        let predefined_graph =
            ten.predefined_graphs.as_ref().unwrap().first().unwrap();

        let graph = &predefined_graph.graph;
        let result = graph
            .check_if_extensions_used_in_connections_have_defined_in_nodes();
        assert!(result.is_err());
        println!("Error: {:?}", result.err().unwrap());
    }

    #[test]
    fn test_predefined_graph_connection_app_localhost() {
        let property_str = include_str!(
            "test_data_embed/predefined_graph_connection_app_localhost.json"
        );
        let property = Property::from_str(property_str);

        // App uri should be some string other than 'localhost'.
        assert!(property.is_err());
        println!("Error: {:?}", property.err().unwrap());
    }

    #[test]
    fn test_predefined_graph_app_in_nodes_not_all_declared() {
        let property_str = include_str!(
            "test_data_embed/predefined_graph_app_in_nodes_not_all_declared.json"
        );
        let property = Property::from_str(property_str);

        // Either all nodes should have 'app' declared, or none should, but not
        // a mix of both.
        assert!(property.is_err());
        println!("Error: {:?}", property);

        let msg = property.err().unwrap().to_string();
        assert!(msg.contains(
            "Either all nodes should have 'app' declared, or none should, but not a mix of both."
        ));
    }

    #[test]
    fn test_predefined_graph_app_in_connections_not_all_declared() {
        let property_str = include_str!(
            "test_data_embed/predefined_graph_app_in_connections_not_all_declared.json"
        );
        let property = Property::from_str(property_str);

        // The 'app' can not be none, as it has been declared in nodes.
        assert!(property.is_err());
        println!("Error: {:?}", property);

        let msg = property.err().unwrap().to_string();
        assert!(msg.contains(
            "'app' can not be none, as it has been declared in nodes"
        ));
    }

    #[test]
    fn test_predefined_graph_app_in_connections_should_not_declared() {
        let property_str = include_str!(
            "test_data_embed/predefined_graph_app_in_connections_should_not_declared.json"
        );
        let property = Property::from_str(property_str);

        // The 'app' should not be declared, as not any node has declared it.
        assert!(property.is_err());
        println!("Error: {:?}", property);

        let msg = property.err().unwrap().to_string();
        assert!(msg.contains(
            "'app' should not be declared, as not any node has declared it"
        ));
    }

    #[test]
    fn test_predefined_graph_app_in_dest_not_all_declared() {
        let property_str = include_str!(
            "test_data_embed/predefined_graph_app_in_dest_not_all_declared.json"
        );
        let property = Property::from_str(property_str);

        // The 'app' can not be none, as it has been declared in nodes.
        assert!(property.is_err());
        println!("Error: {:?}", property);

        let msg = property.err().unwrap().to_string();
        assert!(msg.contains(
            "'app' can not be none, as it has been declared in nodes"
        ));
    }

    #[test]
    fn test_predefined_graph_app_in_dest_should_not_declared() {
        let property_str = include_str!(
            "test_data_embed/predefined_graph_app_in_dest_should_not_declared.json"
        );
        let property = Property::from_str(property_str);

        // The 'app' should not be declared, as not any node has declared it.
        assert!(property.is_err());
        println!("Error: {:?}", property);

        let msg = property.err().unwrap().to_string();
        assert!(msg.contains(
            "'app' should not be declared, as not any node has declared it"
        ));
    }

    #[test]
    fn test_graph_same_extension_in_two_section_of_connections() {
        let graph_str = include_str!(
            "test_data_embed/graph_same_extension_in_two_section_of_connections.json"
        );

        let graph = Graph::from_str(graph_str).unwrap();

        let result = graph.check_extension_uniqueness_in_connections();

        assert!(result.is_err());
        println!("Error: {:?}", result);

        let msg = result.err().unwrap().to_string();
        assert!(msg.contains("extension 'some_extension' is defined in connection[0] and connection[1]"));
    }

    #[test]
    fn test_graph_duplicated_cmd_name_in_one_connection() {
        let graph_str = include_str!(
            "test_data_embed/graph_duplicated_cmd_name_in_one_connection.json"
        );

        let graph = Graph::from_str(graph_str).unwrap();
        let result = graph.check_message_names();
        assert!(result.is_err());
        println!("Error: {:?}", result);

        let msg = result.err().unwrap().to_string();
        assert!(msg.contains("'hello' is defined in flow[0] and flow[1]"));
    }

    #[test]
    fn test_graph_messages_same_name_in_different_type_are_ok() {
        let graph_str = include_str!(
            "test_data_embed/graph_messages_same_name_in_different_type_are_ok.json"
        );

        let graph = Graph::from_str(graph_str).unwrap();
        let result = graph.check_message_names();
        assert!(result.is_ok());
    }
}<|MERGE_RESOLUTION|>--- conflicted
+++ resolved
@@ -73,9 +73,10 @@
     ) -> Result<()> {
         self.check_if_nodes_duplicated()?;
         self.check_if_extensions_used_in_connections_have_defined_in_nodes()?;
-<<<<<<< HEAD
         self.check_if_nodes_have_installed(existed_pkgs_of_all_apps, false)?;
         self.check_connections_compatible(existed_pkgs_of_all_apps, false)?;
+        self.check_extension_uniqueness_in_connections()?;
+        self.check_message_names()?;
 
         Ok(())
     }
@@ -93,12 +94,8 @@
         // In a single app, there is no information about pkg_info of other
         // apps, neither the message schemas.
         self.check_connections_compatible(existed_pkgs_of_app, true)?;
-=======
-        self.check_if_nodes_have_installed(existed_pkgs_of_all_apps)?;
-        self.check_connections_compatible(existed_pkgs_of_all_apps)?;
         self.check_extension_uniqueness_in_connections()?;
         self.check_message_names()?;
->>>>>>> 47fb3044
 
         Ok(())
     }
