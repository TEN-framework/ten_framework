--- conflicted
+++ resolved
@@ -376,47 +376,6 @@
     }
 
     #[test]
-<<<<<<< HEAD
-    fn test_graph_same_extension_in_two_section_of_connections() {
-        let graph_str = include_str!(
-            "test_data_embed/graph_same_extension_in_two_section_of_connections.json"
-        );
-
-        let graph = Graph::from_str(graph_str).unwrap();
-        let result = graph.check_message_names();
-
-        assert!(result.is_err());
-        println!("Error: {:?}", result);
-
-        let msg = result.err().unwrap().to_string();
-        assert!(msg.contains("extension 'some_extension' is defined in connection[0] and connection[1]"));
-    }
-
-    #[test]
-    fn test_graph_duplicated_cmd_name_in_one_connection() {
-        let graph_str = include_str!(
-            "test_data_embed/graph_duplicated_cmd_name_in_one_connection.json"
-        );
-
-        let graph = Graph::from_str(graph_str).unwrap();
-        let result = graph.check_message_names();
-        assert!(result.is_err());
-        println!("Error: {:?}", result);
-
-        let msg = result.err().unwrap().to_string();
-        assert!(msg.contains("'hello' is defined in flow[0] and flow[1]"));
-    }
-
-    #[test]
-    fn test_graph_messages_same_name_in_different_type_are_ok() {
-        let graph_str = include_str!(
-            "test_data_embed/graph_messages_same_name_in_different_type_are_ok.json"
-        );
-
-        let graph = Graph::from_str(graph_str).unwrap();
-        let result = graph.check_message_names();
-        assert!(result.is_ok());
-=======
     fn test_predefined_graph_app_in_nodes_not_all_declared() {
         let property_str = include_str!(
             "test_data_embed/predefined_graph_app_in_nodes_not_all_declared.json"
@@ -500,6 +459,47 @@
         assert!(msg.contains(
             "'app' should not be declared, as not any node has declared it"
         ));
->>>>>>> c9f7912d
+    }
+
+    #[test]
+    fn test_graph_same_extension_in_two_section_of_connections() {
+        let graph_str = include_str!(
+            "test_data_embed/graph_same_extension_in_two_section_of_connections.json"
+        );
+
+        let graph = Graph::from_str(graph_str).unwrap();
+        let result = graph.check_message_names();
+
+        assert!(result.is_err());
+        println!("Error: {:?}", result);
+
+        let msg = result.err().unwrap().to_string();
+        assert!(msg.contains("extension 'some_extension' is defined in connection[0] and connection[1]"));
+    }
+
+    #[test]
+    fn test_graph_duplicated_cmd_name_in_one_connection() {
+        let graph_str = include_str!(
+            "test_data_embed/graph_duplicated_cmd_name_in_one_connection.json"
+        );
+
+        let graph = Graph::from_str(graph_str).unwrap();
+        let result = graph.check_message_names();
+        assert!(result.is_err());
+        println!("Error: {:?}", result);
+
+        let msg = result.err().unwrap().to_string();
+        assert!(msg.contains("'hello' is defined in flow[0] and flow[1]"));
+    }
+
+    #[test]
+    fn test_graph_messages_same_name_in_different_type_are_ok() {
+        let graph_str = include_str!(
+            "test_data_embed/graph_messages_same_name_in_different_type_are_ok.json"
+        );
+
+        let graph = Graph::from_str(graph_str).unwrap();
+        let result = graph.check_message_names();
+        assert!(result.is_ok());
     }
 }